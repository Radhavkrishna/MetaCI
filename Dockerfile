FROM python:3.8

ARG BUILD_ENV=dev
ARG CHROMEDRIVER_VERSION

RUN mkdir -p /app/.apt/usr/bin

# https://docs.docker.com/develop/develop-images/dockerfile_best-practices/#using-pipes
SHELL ["/bin/bash", "-o", "pipefail", "-c"]

# Set up the Chrome PPA
# Update the package list and install chrome
RUN wget -q -O - https://dl-ssl.google.com/linux/linux_signing_key.pub | apt-key add - \
  && echo "deb http://dl.google.com/linux/chrome/deb/ stable main" >> \
     /etc/apt/sources.list.d/google.list \
  && apt-get update -y \
  && apt-get install --no-install-recommends -y \
     google-chrome-stable \
     jq \
  && rm -rf /var/lib/apt/lists/*

COPY ./docker/utility/wrap_chrome_binary.sh /app/docker/utility/wrap_chrome_binary.sh
RUN /app/docker/utility/wrap_chrome_binary.sh
RUN ln -fs /usr/bin/google-chrome /usr/bin/chrome

# Set up Chromedriver Environment variables
ENV CHROMEDRIVER_DIR /chromedriver
RUN mkdir $CHROMEDRIVER_DIR

# Download and install Chromedriver
COPY ./docker/utility/install_chromedriver.sh /app/docker/utility/install_chromedriver.sh
RUN /app/docker/utility/install_chromedriver.sh $CHROMEDRIVER_DIR $CHROMEDRIVER_VERSION

# Update PATH
ENV PATH $CHROMEDRIVER_DIR:/app/sfdx/bin:$PATH

<<<<<<< HEAD
# declaring necessary node and yarn versions
ENV NODE_VERSION 12.21.0
=======
>>>>>>> c7eb6070
# installing node
WORKDIR /app
ENV PATH ./node_modules/.bin:$PATH
COPY package.json ./
COPY ./docker/utility/install_node.sh ./docker/utility/install_node.sh
RUN /bin/sh /app/docker/utility/install_node.sh

# declaring necessary node and yarn versions
<<<<<<< HEAD
ENV YARN_VERSION 1.22.10
=======
>>>>>>> c7eb6070
# installing yarn
COPY ./docker/utility/install_yarn.sh ./docker/utility/install_yarn.sh
RUN /bin/sh /app/docker/utility/install_yarn.sh

# installing sfdx
COPY ./docker/utility/install_sfdx.sh ./docker/utility/install_sfdx.sh
RUN /bin/sh /app/docker/utility/install_sfdx.sh

# installing python related dependencies with pip
<<<<<<< HEAD
COPY ./requirements /app/requirements
RUN pip install --no-cache-dir --upgrade pip pip-tools
RUN pip install --no-cache-dir -r /app/requirements/prod.txt
RUN if [ "${BUILD_ENV}" = "local" ]; then pip install --no-cache-dir -r /app/requirements/dev.txt; fi
=======
COPY ./requirements ./requirements
RUN pip install --no-cache-dir --upgrade pip pip-tools
RUN pip install --no-cache-dir -r /app/requirements/prod.txt
RUN if [[ "$BUILD_ENV" == "dev" ]]; then pip install --no-cache-dir -r /app/requirements/dev.txt; fi
>>>>>>> c7eb6070

# installing yarn dependencies
COPY yarn.lock ./
RUN yarn install
# copying rest of working directory to /app folder
COPY . /app

ENV DJANGO_HASHID_SALT='sample hashid=salt' \
  DJANGO_SETTINGS_MODULE=config.settings.$BUILD_ENV \
  PYTHONDONTWRITEBYTECODE=1 \
  PYTHONUNBUFFERED=1 \
  REDIS_URL="redis://redis:6379"

# Avoid building prod assets in development
<<<<<<< HEAD
RUN if [ "${BUILD_ENV}" = "production" ] ; then yarn prod ; else mkdir -p dist/prod ; fi
RUN if [ "${BUILD_ENV}" = "production" ]; then python /app/manage.py collectstatic --noinput; fi
=======
RUN if [ "${BUILD_ENV}" = "prod" ] ; then yarn prod ; else mkdir -p dist/prod ; fi
RUN python /app/manage.py collectstatic --noinput
>>>>>>> c7eb6070
<|MERGE_RESOLUTION|>--- conflicted
+++ resolved
@@ -34,11 +34,6 @@
 # Update PATH
 ENV PATH $CHROMEDRIVER_DIR:/app/sfdx/bin:$PATH
 
-<<<<<<< HEAD
-# declaring necessary node and yarn versions
-ENV NODE_VERSION 12.21.0
-=======
->>>>>>> c7eb6070
 # installing node
 WORKDIR /app
 ENV PATH ./node_modules/.bin:$PATH
@@ -47,10 +42,6 @@
 RUN /bin/sh /app/docker/utility/install_node.sh
 
 # declaring necessary node and yarn versions
-<<<<<<< HEAD
-ENV YARN_VERSION 1.22.10
-=======
->>>>>>> c7eb6070
 # installing yarn
 COPY ./docker/utility/install_yarn.sh ./docker/utility/install_yarn.sh
 RUN /bin/sh /app/docker/utility/install_yarn.sh
@@ -60,17 +51,10 @@
 RUN /bin/sh /app/docker/utility/install_sfdx.sh
 
 # installing python related dependencies with pip
-<<<<<<< HEAD
-COPY ./requirements /app/requirements
-RUN pip install --no-cache-dir --upgrade pip pip-tools
-RUN pip install --no-cache-dir -r /app/requirements/prod.txt
-RUN if [ "${BUILD_ENV}" = "local" ]; then pip install --no-cache-dir -r /app/requirements/dev.txt; fi
-=======
 COPY ./requirements ./requirements
 RUN pip install --no-cache-dir --upgrade pip pip-tools
 RUN pip install --no-cache-dir -r /app/requirements/prod.txt
 RUN if [[ "$BUILD_ENV" == "dev" ]]; then pip install --no-cache-dir -r /app/requirements/dev.txt; fi
->>>>>>> c7eb6070
 
 # installing yarn dependencies
 COPY yarn.lock ./
@@ -85,10 +69,5 @@
   REDIS_URL="redis://redis:6379"
 
 # Avoid building prod assets in development
-<<<<<<< HEAD
-RUN if [ "${BUILD_ENV}" = "production" ] ; then yarn prod ; else mkdir -p dist/prod ; fi
-RUN if [ "${BUILD_ENV}" = "production" ]; then python /app/manage.py collectstatic --noinput; fi
-=======
 RUN if [ "${BUILD_ENV}" = "prod" ] ; then yarn prod ; else mkdir -p dist/prod ; fi
-RUN python /app/manage.py collectstatic --noinput
->>>>>>> c7eb6070
+RUN if [ "${BUILD_ENV}" = "prod" ]; then python /app/manage.py collectstatic --noinput; fi
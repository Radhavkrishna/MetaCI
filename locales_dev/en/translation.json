{
<<<<<<< HEAD
  " of ": " of ",
  " to ": " to ",
  "Build Flows Limit": "Build Flows Limit",
=======
>>>>>>> 816dcb55
  "Columns": "Columns",
  "Date Range": "Date Range",
  "Filters": "Filters",
  "Meta CI": "Meta CI",
  "Options": "Options",
  "Page Size": "Page Size",
<<<<<<< HEAD
  "Showing": "Showing",
  "Top Secret! Please ensure you are on the VPN and logged in to MetaCI.": "Top Secret! Please ensure you are on the VPN and logged in to MetaCI.",
  "anErrorOccurred": "An error occurred. Try the <1>home page</1>?",
  "records": "records"
=======
  "Showing {{fromnum}} to {{tonum}} of {{totalnum}}": "Showing {{fromnum}} to {{tonum}} of {{totalnum}}",
  "anErrorOccurred": "Unless you pasted a URL incorrectly, it is probably a bug in the code or a networking problem.<1></1>Our top minds have been alerted.<3></3>You may need to <5>rebuild your query</5> from scratch. Sorry about that.<7></7>"
>>>>>>> 816dcb55
}<|MERGE_RESOLUTION|>--- conflicted
+++ resolved
@@ -1,23 +1,10 @@
 {
-<<<<<<< HEAD
-  " of ": " of ",
-  " to ": " to ",
-  "Build Flows Limit": "Build Flows Limit",
-=======
->>>>>>> 816dcb55
   "Columns": "Columns",
   "Date Range": "Date Range",
   "Filters": "Filters",
   "Meta CI": "Meta CI",
   "Options": "Options",
   "Page Size": "Page Size",
-<<<<<<< HEAD
-  "Showing": "Showing",
-  "Top Secret! Please ensure you are on the VPN and logged in to MetaCI.": "Top Secret! Please ensure you are on the VPN and logged in to MetaCI.",
-  "anErrorOccurred": "An error occurred. Try the <1>home page</1>?",
-  "records": "records"
-=======
   "Showing {{fromnum}} to {{tonum}} of {{totalnum}}": "Showing {{fromnum}} to {{tonum}} of {{totalnum}}",
   "anErrorOccurred": "Unless you pasted a URL incorrectly, it is probably a bug in the code or a networking problem.<1></1>Our top minds have been alerted.<3></3>You may need to <5>rebuild your query</5> from scratch. Sorry about that.<7></7>"
->>>>>>> 816dcb55
 }
### OSX ###
.DS_Store
.AppleDouble
.LSOverride

### SublimeText ###
# cache files for sublime text
*.tmlanguage.cache
*.tmPreferences.cache
*.stTheme.cache

# workspace files are user-specific
*.sublime-workspace

# project files should be checked into the repository, unless a significant
# proportion of contributors will probably not be using SublimeText
# *.sublime-project

# vscode
.vscode/*

# sftp configuration file
sftp-config.json

# Basics
*.py[cod]
__pycache__

# Logs
logs
*.log
pip-log.txt
npm-debug.log*

# Unit test / coverage reports
/coverage
.coverage
.tox
htmlcov
*.tap

# Translations
*.mo
*.pot

# Pycharm
.idea/*


# Vim

*~
*.swp
*.swo

# npm
node_modules/

# Compass
.sass-cache

# virtual environments
/env
.env
.envrc
local_setup.sh

# User-uploaded media
metaci/media/


# MailHog binary
mailhog


staticfiles/
dist/

# Virtualenv
venv

# databases
*.db

# redis dump
dump.rdb

# backup
*.bak

# pyenv
.python-version

# JS dependencies
requirements/node*
requirements/yarn*
/node

# postgres database
postgres/
# safeguarding secrets
sfdx_hub.key

<<<<<<< HEAD
docs/_build
output.pdf
=======
docs/_build 
>>>>>>> 30eb4392
<|MERGE_RESOLUTION|>--- conflicted
+++ resolved
@@ -101,9 +101,5 @@
 # safeguarding secrets
 sfdx_hub.key
 
-<<<<<<< HEAD
 docs/_build
 output.pdf
-=======
-docs/_build 
->>>>>>> 30eb4392

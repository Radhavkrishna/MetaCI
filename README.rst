MetaCI
======

A specialized lightweight CI server for building Salesforce projects from Github repositories using CumulusCI flows

.. image:: https://img.shields.io/badge/built%20with-Cookiecutter%20Django-ff69b4.svg
     :target: https://github.com/pydanny/cookiecutter-django/
     :alt: Built with Cookiecutter Django


:License: BSD

What is This?
-------------

`MetaCI` started as an extension of the `CumulusCI <https://github.com/SFDO-Tooling/CumulusCI>`_ project.  After spending almost a year trying to find a cloud hosted CI service that could handle our needs for Salesforce managed package builds, the crazy idea was born: why not just write our own CI server specific to our needs?

A few key things to point out that made this compelling:

* Running our builds in any of the cloud CI platforms available felt like putting a square peg into a round hole.  Specifically, our builds aren't contained inside the build VM.  They build against an external resource, a Salesforce org.  That creates a lot of incorrect assumptions by the build system such as simple concurrency where anything can run concurrently since it's isolated in the build agent's VM.  That's not true for Salesforce projects and that false assumption creates many challenges with nasty workarounds at best. 
* CumulusCI already contains all the logic to run all our build operations.  Unlike most CI scenarios, we have a very specific set of dependencies across all our builds.  Using a system that essentially gives us full flexibility by starting each build from a clean VM is way overkill for what we need.
* The available cloud CI options don't support burst pricing.  You pay to have X build containers reserved 24x7 for the month.  Our build patterns are far more burst oriented than that.  Maybe 80% of the time we're not building anything, 15% of the time we're building a few concurrent branches, and 5% of the time we're building lots at once and could need up to 25 concurrent builds.
* Heroku is a great platform for burst capacity architectures but no available CI systems run well on Heroku.

Features
--------

So, what does this thing actually do?

* Salesforce Lightning Design System UI
* Admins can configure Repositories, Plans, Orgs, and Services to configure build Plan
* A Plan can be triggered by a regex match on a commit, a tag, or manually by an admin against any branch in the repo
* Builds are queued in a Redis message queue for background worker dynos to run the builds
* Automatic scaling up and down for worker dynos based on pending builds in the queue.
* Creating a commit or tag triggered Plan automatically creates the webhooks on the repo in Github
* Github webhooks trigger builds for any active matching Plans
* Simple concurrency logic: If the target org is persistent, attempt to get a lock to the org.  If a lock is obtained, run the build.  If not, reattempt the lock until obtained.  If the build runs against a scratch org, run concurrently.
* Each build Plan that has a value in its `context` field gets its own Github Commit Status set for Pending, InProgress, Success, and Fail/Error status.
* Support for private Repositories and Plans which hide builds from non-staff users
* Github OAuth login
* User configurable email notifications.  Notifications can be set up for success, fail, and error status on repositories, branches, and plans.

Prerequisites
-------------

* A Github repository containing metadata for a managed package development project
* The `cumulusci` python package installed and configured on your local system so you can run deploy commands against your repo locally.  See the `CumulusCI documentation <https://cumulusci.readthedocs.io/>`_ for more details on setting up CumulusCI locally.
* Optional, but highly recommended: Access to Salesforce DX. MetaCI can be configured to run builds in scratch orgs or persistent orgs.

Getting Started
---------------
MetaCI can be run locally or configured for use on Heroku.
For local setup see `running <https://github.com/SFDO-Tooling/MetaCI/blob/main/docs/running.rst>`_.

We're currently working on improving our documentation for deploying MetaCI on Heroku.
If you have questions about production setup, please reach out to the SFDO Release Engineering Team,
or post a question on the `CumulusCI Trailblazer Community Group <https://trailblazers.salesforce.com/_ui/core/chatter/groups/GroupProfilePage?g=0F9300000009M9Z>`_.

RQ Worker
^^^^^^^^^

This app comes with RQ, a Redis message queue library for Python.

Check the Procfile to see the commands used to run the workers on Heroku.  You can run a single local worker that watches all queues with:

.. code-block:: bash

    python manage.py metaci_rqworker high medium default short

Configuring Repositories
------------------------

The first step is to add your repositories.  Go to https://<your_app_name>.herokuapp.com/admin and log in using the admin user you created earlier.  Go to Repository and click Add.

Enter the repo name, owner name, and the url.  Currently only repositories on github.com are supported.  The github id will be automatically looked up for you so you can leave it blank.

Configuring Orgs
----------------

<<<<<<< HEAD
Any org you connect to your local CumulusCI keychain can be added to MetaCI as a build org.  Go to CUMULUSCI -> Orgs -> Add and give the org a name, select the repo, and paste in the results of ``cumulusci2 org info <org_name> --json`` on your local system.  Remember that org names are already namespaced by their repository so rather than ``package_name_feature``, just call the org ``feature``.
=======
Any org you connect to your local CumulusCI keychain can be added to MetaCI as a build org.  Go to CUMULUSCI -> Orgs -> Add and give the org a name, select the repo, and paste in the results of `cci org info <org_name>` on your local system.  Remember that org names are already namespaced by their repository so rather than package_name_feature, just call the org feature.


Configuring Services
--------------------

For a few flows, you need to have the github service configured in CumulusCI.  On your local system, run `cumulusci12 project show_github` to get the json to load add the `github` service under Service -> Add.  If you get an error, run `cci project connect_github` to configure the github service in your local system then run show_github again.
>>>>>>> c7eb6070


Configuring Plans
-----------------

Plans are what ties together a repository, org, and CumulusCI flows.  Plans can have the following trigger types:

* **Commit**: Triggered by a commit pushed to the repository where the branch name matches a regex pattern
* **Tag**: Triggered by a tag pushed to the repository where the tag name matches a regex pattern
* **Manual**: Never automatically triggered, but like all Triggers, can be run by any staff member against any branch manually.

When you create Commit or Tag plans, the webhook should be automatically created in the repository to listen on the Github push event.  Creating the webhook requires that the GITHUB_USERNAME you used in the Heroku config for the app is an admin on the repository.

Additionally, you can define a Plan Repository Trigger that will trigger a plan based on another plan. For example, you could create a trigger such that when Plan X for Repository A completes successfully, Plan Y for Repository B is queued. This is especially helpful when building against upstream dependencies.

Private Plans & Repositories
----------------------------

You can set Plans and Repositories as Private.  When a Plan or Repository is private, the Plan or Repository and its builds will not show up in the public view.  They will show up for any user with the `is_staff` permission.

To set up user logins using Github, go to /admin and create a new Social App.  Create a new OAuth Application in your Github Settings on github.com to get the client id and secret info.  Once created, have your users go to https://<your_app_name>.herokuapp.com/accounts/github/login to login via Github.  Once they log in you can go to Users under admin and check the is_staff field for your staff users.

Notifications
-------------

Click the bell icon at the top to view the My Notifications page (/notifications) where you can view and add your notifications.

Automatic Scaling
-----------------

MetaCI can be configured to monitor its own build queue and scale its own Heroku dynos based on load in multiple Heroku Apps. It will check the queue once a minute and add worker dynos when needed. Once all builds are complete, all worker dynos will be shut down. Heroku only bills for the dyno seconds used, so this scaling can save money while allowing for greater concurrency when desired.

To configure autoscaling:

1. Set the METACI_MAX_WORKERS setting to the maximum number of dynos you'd like to scale up to.
2. Set the METACI_WORKER_RESERVE setting to the number of dynos you'd like to reserve for high-priority builds. (Optional; defaults to 1.)
3. Set up a Heroku user with access to this app, and create an authorization token using ``heroku authorizations:create``. Set the HEROKU_TOKEN setting to this authorization token.
4. Set the AUTOSCALERS setting as a dict in the following format: {'app_name : {'app_name': name, 'worker_type': type, 'max_workers': METACI_MAX_WORKERS, 'worker_reserve': METACI_WORKER_RESERVE, 'queues': [list of queues]}}. You may list more than one Heroku app in the in AUTOSCALERS setting and MetaCI will scale them all up and down at the same time.
    1. app_name - The name of the Heroku App.
    2. queues - a list of redis queues to monitor
    3. worker_type - The name of the worker dynos allocated for the given queues.
    4. max_workers - See METACI_MAX_WORKERS
    5. worker_reserve - See METACI_WORKER_RESERVE


One-Off Builds
~~~~~~~~~~~~~~

In some environments, such as Heroku, it is helpful to run builds in
environments which are spun up for just a single build. In Heroku, builds
created in this way will not share their finite lifespan (24 hours) with
previous builds. They also are not restarted when the app is updated.

You can specify the Python class to use for one-off builds with the
METACI_LONG_RUNNING_BUILD_CLASS environment variable, but the defaults
work well in Heroku.

You can specify the configuration for the class in JSON with an 
environment variable called METACI_LONG_RUNNING_BUILD_CONFIG.

For Heroku, this is a dictionary with a single key, like this:

    METACI_LONG_RUNNING_BUILD_CONFIG = {"app_name": "my-app"}

my-app would be replaced with the name of the Heroku App that should
be used.

Note: We anticipate that you might run into autoscaling logic
errors if you try to use one of your AUTOSCALERS apps for one-off
dynos as well because they both eat into the same quota but the
autoscaler class only knows about the persistent dynos. Perhaps
if your usage never approaches its quota then this will not
cause problems for you. This is not a tested or supported configuration.

Email Server
^^^^^^^^^^^^

In Production, set up Mailgun as a Heroku addon.<|MERGE_RESOLUTION|>--- conflicted
+++ resolved
@@ -77,17 +77,7 @@
 Configuring Orgs
 ----------------
 
-<<<<<<< HEAD
-Any org you connect to your local CumulusCI keychain can be added to MetaCI as a build org.  Go to CUMULUSCI -> Orgs -> Add and give the org a name, select the repo, and paste in the results of ``cumulusci2 org info <org_name> --json`` on your local system.  Remember that org names are already namespaced by their repository so rather than ``package_name_feature``, just call the org ``feature``.
-=======
-Any org you connect to your local CumulusCI keychain can be added to MetaCI as a build org.  Go to CUMULUSCI -> Orgs -> Add and give the org a name, select the repo, and paste in the results of `cci org info <org_name>` on your local system.  Remember that org names are already namespaced by their repository so rather than package_name_feature, just call the org feature.
-
-
-Configuring Services
---------------------
-
-For a few flows, you need to have the github service configured in CumulusCI.  On your local system, run `cumulusci12 project show_github` to get the json to load add the `github` service under Service -> Add.  If you get an error, run `cci project connect_github` to configure the github service in your local system then run show_github again.
->>>>>>> c7eb6070
+Any org you connect to your local CumulusCI keychain can be added to MetaCI as a build org.  Go to CUMULUSCI -> Orgs -> Add and give the org a name, select the repo, and paste in the results of ``cci org info <org_name> --json`` on your local system.  Remember that org names are already namespaced by their repository so rather than ``package_name_feature``, just call the org ``feature``.
 
 
 Configuring Plans

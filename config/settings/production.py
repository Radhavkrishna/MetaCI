--- conflicted
+++ resolved
@@ -14,11 +14,9 @@
 from ipaddress import IPv4Network
 from typing import List
 
-<<<<<<< HEAD
 import environ
-=======
+
 from .base import *  # noqa
->>>>>>> 48211c61
 
 ROOT_DIR = (
     environ.Path(__file__) - 3

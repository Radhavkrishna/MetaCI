// @flow

import type { UIData } from '../../api/testmethod_perf_UI_JSON_schema';
import type { PerfData as P } from '../../api/testmethod_perfdata_JSON_schema';

import type { PerfDataAction, UIDataAction } from 'store/perfdata/actions';

export type PerfData = P;

export type LoadingStatus = 'LOADING' | 'AVAILABLE' | 'ERROR';

export type PerfDataLoading = {
  status: 'LOADING',
  perfdata: PerfData | null,
<<<<<<< HEAD
=======
  url: string,
>>>>>>> 816dcb55
};

export type PerfDataAvailable = {
  status: 'AVAILABLE',
  perfdata: PerfData,
<<<<<<< HEAD
=======
  url: string,
>>>>>>> 816dcb55
};

export type PerfDataError = {
  status: 'ERROR',
  perfdata: PerfData | null,
  reason: string,
<<<<<<< HEAD
=======
  url: string,
>>>>>>> 816dcb55
};

export type UIDataLoading = {
  status: 'LOADING',
  uidata: {} | null,
};

export type UIDataAvailable = {
  status: 'AVAILABLE',
  uidata: UIData,
};

export type PerfDataState = PerfDataAvailable | PerfDataLoading | PerfDataError;

export const perfDataReducer = (
<<<<<<< HEAD
  state: PerfDataState = { status: 'LOADING', perfdata: null },
=======
  state: PerfDataState = { status: 'LOADING', perfdata: null, url: '' },
>>>>>>> 816dcb55
  action: PerfDataAction,
): PerfDataState => {
  switch (action.type) {
    case 'PERF_DATA_LOADING':
      return ({
        status: 'LOADING',
        perfdata: state && state.perfdata,
<<<<<<< HEAD
      }: PerfDataLoading);
    case 'PERF_DATA_AVAILABLE':
      return { status: 'AVAILABLE', perfdata: action.payload };
=======
        url: action.payload.url,
      }: PerfDataLoading);
    case 'PERF_DATA_AVAILABLE':
      return { status: 'AVAILABLE', perfdata: action.payload, url: state.url };
>>>>>>> 816dcb55
    case 'PERF_DATA_ERROR':
      return {
        status: 'ERROR',
        reason: action.payload,
<<<<<<< HEAD
=======
        url: state.url,
>>>>>>> 816dcb55
        perfdata: state ? state.perfdata : null,
      };
  }
  return state;
};

export type PerfData_UI_State = UIDataLoading | UIDataAvailable;

export const perfDataUIReducer = (
  state: PerfData_UI_State = { status: 'LOADING', uidata: null },
  action: UIDataAction,
): PerfData_UI_State => {
  switch (action.type) {
    case 'UI_DATA_LOADING':
      return { status: 'LOADING', uidata: action.payload };
    case 'UI_DATA_AVAILABLE':
      return { status: 'AVAILABLE', uidata: action.payload };
  }
  return state;
};<|MERGE_RESOLUTION|>--- conflicted
+++ resolved
@@ -12,29 +12,20 @@
 export type PerfDataLoading = {
   status: 'LOADING',
   perfdata: PerfData | null,
-<<<<<<< HEAD
-=======
   url: string,
->>>>>>> 816dcb55
 };
 
 export type PerfDataAvailable = {
   status: 'AVAILABLE',
   perfdata: PerfData,
-<<<<<<< HEAD
-=======
   url: string,
->>>>>>> 816dcb55
 };
 
 export type PerfDataError = {
   status: 'ERROR',
   perfdata: PerfData | null,
   reason: string,
-<<<<<<< HEAD
-=======
   url: string,
->>>>>>> 816dcb55
 };
 
 export type UIDataLoading = {
@@ -50,11 +41,7 @@
 export type PerfDataState = PerfDataAvailable | PerfDataLoading | PerfDataError;
 
 export const perfDataReducer = (
-<<<<<<< HEAD
-  state: PerfDataState = { status: 'LOADING', perfdata: null },
-=======
   state: PerfDataState = { status: 'LOADING', perfdata: null, url: '' },
->>>>>>> 816dcb55
   action: PerfDataAction,
 ): PerfDataState => {
   switch (action.type) {
@@ -62,24 +49,15 @@
       return ({
         status: 'LOADING',
         perfdata: state && state.perfdata,
-<<<<<<< HEAD
-      }: PerfDataLoading);
-    case 'PERF_DATA_AVAILABLE':
-      return { status: 'AVAILABLE', perfdata: action.payload };
-=======
         url: action.payload.url,
       }: PerfDataLoading);
     case 'PERF_DATA_AVAILABLE':
       return { status: 'AVAILABLE', perfdata: action.payload, url: state.url };
->>>>>>> 816dcb55
     case 'PERF_DATA_ERROR':
       return {
         status: 'ERROR',
         reason: action.payload,
-<<<<<<< HEAD
-=======
         url: state.url,
->>>>>>> 816dcb55
         perfdata: state ? state.perfdata : null,
       };
   }

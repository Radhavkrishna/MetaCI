// @flow

import queryString from 'query-string';
import type { ThunkAction } from 'redux-thunk';

import type { PerfData } from 'store/perfdata/reducer';
import type { UIData } from 'api/testmethod_perf_UI_JSON_schema';
import { assertUIData } from 'api/testmethod_perf_UI_JSON_schema';

type PerfDataAvailableAction = {
  type: 'PERF_DATA_AVAILABLE',
  payload: PerfData,
};
<<<<<<< HEAD
type PerfDataLoadingAction = { type: 'PERF_DATA_LOADING', payload: PerfData };
=======
type PerfDataLoadingAction = {
  type: 'PERF_DATA_LOADING',
  payload: { url: string },
};
>>>>>>> 816dcb55
type PerfDataError = { type: 'PERF_DATA_ERROR', payload: string };

type UIDataAvailableAction = { type: 'UI_DATA_AVAILABLE', payload: UIData };
type UIDataLoadingAction = { type: 'UI_DATA_LOADING', payload: PerfData };
type UIDataError = { type: 'UI_DATA_ERROR', payload: string };

export type PerfDataAction =
  | PerfDataAvailableAction
  | PerfDataLoadingAction
  | PerfDataError;
export type UIDataAction =
  | UIDataAvailableAction
  | UIDataLoadingAction
  | UIDataError;

export const perfRESTFetch = (url: string, params?: {}): ThunkAction => (
  dispatch,
  _getState,
  { apiFetch },
) => {
<<<<<<< HEAD
  dispatch({ type: 'PERF_DATA_LOADING', payload: url });
=======
>>>>>>> 816dcb55
  if (params) {
    url = `${url}&${queryString.stringify(params)}`;
  }
  dispatch({ type: 'PERF_DATA_LOADING', payload: { url } });
  apiFetch(url, {
    method: 'GET',
  }).then(payload => {
    if (payload) {
      if (!payload.error) {
        return dispatch({ type: 'PERF_DATA_AVAILABLE', payload });
      }
      return dispatch({ type: 'PERF_DATA_ERROR', payload });
    }
    return undefined;
  });
};

export const perfREST_UI_Fetch = (): ThunkAction => (
  dispatch,
  _getState,
  { apiFetch },
) => {
  const url = '/api/testmethod_perf_UI';
  dispatch({ type: 'UI_DATA_LOADING', payload: url });
  apiFetch(url, {
    method: 'GET',
  }).then(payload => {
    if (payload) {
      if (!payload.error) {
        const typedPayload: UIData = assertUIData(payload);
        return dispatch({ type: 'UI_DATA_AVAILABLE', payload: typedPayload });
      }
      return dispatch({ type: 'UI_DATA_ERROR', payload });
    }
    // eslint-disable-next-line no-console
    console.log('Missing payload from server');
    return undefined;
  });
};<|MERGE_RESOLUTION|>--- conflicted
+++ resolved
@@ -11,14 +11,10 @@
   type: 'PERF_DATA_AVAILABLE',
   payload: PerfData,
 };
-<<<<<<< HEAD
-type PerfDataLoadingAction = { type: 'PERF_DATA_LOADING', payload: PerfData };
-=======
 type PerfDataLoadingAction = {
   type: 'PERF_DATA_LOADING',
   payload: { url: string },
 };
->>>>>>> 816dcb55
 type PerfDataError = { type: 'PERF_DATA_ERROR', payload: string };
 
 type UIDataAvailableAction = { type: 'UI_DATA_AVAILABLE', payload: UIData };
@@ -39,10 +35,6 @@
   _getState,
   { apiFetch },
 ) => {
-<<<<<<< HEAD
-  dispatch({ type: 'PERF_DATA_LOADING', payload: url });
-=======
->>>>>>> 816dcb55
   if (params) {
     url = `${url}&${queryString.stringify(params)}`;
   }

--- conflicted
+++ resolved
@@ -2,11 +2,8 @@
 from django.http import HttpResponseRedirect
 
 from metaci.release.models import ChangeCaseTemplate, ImplementationStep, Release
-<<<<<<< HEAD
 from metaci.release.utils import send_release_webhook, send_submit_webhook
-=======
 from metaci.repository.models import Repository
->>>>>>> 10c180f7
 
 
 class ImplementationStepInline(admin.TabularInline):
@@ -16,9 +13,6 @@
 
 @admin.register(Release)
 class ReleaseAdmin(admin.ModelAdmin):
-<<<<<<< HEAD
-    # change_form_template = "templates/admin/release/release/change_form.html"
-=======
     def get_form(self, request, obj=None, **kwargs):
         form = super(ReleaseAdmin, self).get_form(request, obj, **kwargs)
         repo_id = request.GET.get("repo_id")
@@ -40,7 +34,6 @@
 
         return form
 
->>>>>>> 10c180f7
     fieldsets = (
         (None, {"fields": ("repo", ("version_name", "version_number"), "status")}),
         (

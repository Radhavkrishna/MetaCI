from collections import defaultdict
import unittest
from unittest.mock import Mock, call
from datetime import datetime, timedelta, timezone

import pytest
from django.conf import settings
from django.urls.base import reverse

from metaci.build.models import BUILD_STATUSES
from metaci.fixtures.factories import (Build, BuildFactory, PlanFactory,
                                       PlanRepositoryFactory,
                                       ReleaseCohortFactory, ReleaseFactory,
                                       RepositoryFactory)
from metaci.release.models import Release, ReleaseCohort
<<<<<<< HEAD
from metaci.release.tasks import (
    DependencyGraphError,
    _run_planrepo_for_release,
    _run_release_builds,
    _update_release_cohorts,
    advance_releases,
    all_deps_satisfied,
    create_dependency_tree,
    execute_active_release_cohorts,
    run_publish_installer_plans,
    release_has_plans,
    release_merge_freeze_if_safe,
    set_merge_freeze_status,
)
=======
from metaci.release.tasks import (_run_planrepo_for_release,
                                  _run_release_builds, _update_release_cohorts,
                                  release_merge_freeze_if_safe,
                                  set_merge_freeze_status)
>>>>>>> 88afccba


@unittest.mock.patch("metaci.release.tasks.set_merge_freeze_status")
@pytest.mark.django_db
def test_run_planrepo_for_release(smfs_mock):
    plan = PlanFactory(name="Plan1", role="release_test")
    repo = RepositoryFactory(name="PublicRepo")
    planrepo = PlanRepositoryFactory(plan=plan, repo=repo)
    release = ReleaseFactory(repo=repo, created_from_commit="abc")

    assert Build.objects.count() == 0
    assert release.status != Release.STATUS.inprogress

    _run_planrepo_for_release(release, planrepo)

    assert Build.objects.count() == 1
    assert release.status == Release.STATUS.inprogress


@unittest.mock.patch("metaci.release.tasks.set_merge_freeze_status")
@pytest.mark.django_db
def test_run_release_builds__failed_release_test(smfs_mock):
    plan = PlanFactory(name="Plan1", role="release_test")
    repo = RepositoryFactory(name="PublicRepo")
    planrepo = PlanRepositoryFactory(plan=plan, repo=repo)
    cohort = ReleaseCohortFactory()
    release = ReleaseFactory(repo=repo, release_cohort=cohort)
    BuildFactory(
        release=release,
        repo=repo,
        plan=plan,
        planrepo=planrepo,
        status=BUILD_STATUSES.fail,
    )
    BuildFactory(
        release=release,
        repo=repo,
        plan=plan,
        planrepo=planrepo,
        status=BUILD_STATUSES.success,
    )

    _run_release_builds(release)

    assert release.status == Release.STATUS.failed
    assert release.error_message == "One or more release builds failed."
    assert cohort.status == ReleaseCohort.STATUS.failed
    assert cohort.error_message == "One or more releases failed."


@unittest.mock.patch("metaci.release.tasks.set_merge_freeze_status")
@pytest.mark.django_db
def test_run_release_builds__failed_release_test__no_cohort(smfs_mock):
    plan = PlanFactory(name="Plan1", role="release_test")
    repo = RepositoryFactory(name="PublicRepo")
    planrepo = PlanRepositoryFactory(plan=plan, repo=repo)
    release = ReleaseFactory(repo=repo)
    BuildFactory(
        release=release,
        repo=repo,
        plan=plan,
        planrepo=planrepo,
        status=BUILD_STATUSES.fail,
    )
    BuildFactory(
        release=release,
        repo=repo,
        plan=plan,
        planrepo=planrepo,
        status=BUILD_STATUSES.success,
    )

    _run_release_builds(release)

    assert release.status == Release.STATUS.failed
    assert release.error_message == "One or more release builds failed."
    assert release.release_cohort is None


@unittest.mock.patch("metaci.release.tasks.set_merge_freeze_status")
@pytest.mark.django_db
def test_run_release_builds__succeeded_release_test(smfs_mock):
    plan = PlanFactory(name="Plan1", role="release_test")
    repo = RepositoryFactory(name="PublicRepo")
    planrepo = PlanRepositoryFactory(plan=plan, repo=repo)
    cohort = ReleaseCohortFactory()
    release = ReleaseFactory(repo=repo, release_cohort=cohort)
    BuildFactory(
        release=release,
        repo=repo,
        plan=plan,
        planrepo=planrepo,
        status=BUILD_STATUSES.success,
    )

    _run_release_builds(release)

    assert release.status == Release.STATUS.completed


@unittest.mock.patch("metaci.release.tasks.set_merge_freeze_status")
@pytest.mark.django_db
def test_run_release_builds__no_release_deploy(smfs_mock):
    cohort = ReleaseCohortFactory()
    release = ReleaseFactory(release_cohort=cohort)
    BuildFactory(release=release, status=BUILD_STATUSES.success)

    _run_release_builds(release)

    assert release.status == Release.STATUS.failed
    assert release.error_message == "No 'Release' plan is available"
    assert cohort.status == ReleaseCohort.STATUS.failed
    assert cohort.error_message == "One or more releases failed."


@unittest.mock.patch("metaci.release.tasks.set_merge_freeze_status")
@pytest.mark.django_db
def test_run_release_builds__succeeded_release_deploy__no_upload_release(smfs_mock):
    plan = PlanFactory(name="Plan1", role="release_deploy")
    repo = RepositoryFactory(name="PublicRepo")
    planrepo = PlanRepositoryFactory(plan=plan, repo=repo, active=True)
    cohort = ReleaseCohortFactory()
    release = ReleaseFactory(repo=repo, release_cohort=cohort)
    BuildFactory(
        release=release,
        repo=repo,
        plan=plan,
        planrepo=planrepo,
        status=BUILD_STATUSES.success,
    )

    _run_release_builds(release)

    assert release.status == Release.STATUS.failed
    assert release.error_message == "No 'Release' plan is available"
    assert cohort.status == ReleaseCohort.STATUS.failed
    assert cohort.error_message == "One or more releases failed."


@unittest.mock.patch("metaci.release.tasks.set_merge_freeze_status")
@unittest.mock.patch("metaci.release.tasks._run_planrepo_for_release")
@pytest.mark.django_db
def test_run_release_builds__succeeded_release_deploy(rpr_mock, smfs_mock):
    plan1 = PlanFactory(name="Plan1", role="release_deploy")
    repo = RepositoryFactory(name="PublicRepo")
    plan2 = PlanFactory(name="Plan2", role="release")
    planrepo1 = PlanRepositoryFactory(plan=plan1, repo=repo, active=True)
    planrepo2 = PlanRepositoryFactory(plan=plan2, repo=repo, active=True)
    cohort = ReleaseCohortFactory()
    release = ReleaseFactory(repo=repo, release_cohort=cohort)
    BuildFactory(
        release=release,
        repo=repo,
        plan=plan1,
        planrepo=planrepo1,
        status=BUILD_STATUSES.success,
    )

    _run_release_builds(release)

    rpr_mock.assert_called_once_with(release, planrepo2)


@unittest.mock.patch("metaci.release.tasks.set_merge_freeze_status")
@pytest.mark.django_db
def test_run_release_builds__failed_release_deploy(smfs_mock):
    plan1 = PlanFactory(name="Plan1", role="release_deploy")
    repo = RepositoryFactory(name="PublicRepo")
    plan2 = PlanFactory(name="Plan2", role="release")
    planrepo1 = PlanRepositoryFactory(plan=plan1, repo=repo, active=True)
    PlanRepositoryFactory(plan=plan2, repo=repo, active=True)
    cohort = ReleaseCohortFactory()
    release = ReleaseFactory(repo=repo, release_cohort=cohort)
    BuildFactory(
        release=release,
        repo=repo,
        plan=plan1,
        planrepo=planrepo1,
        status=BUILD_STATUSES.fail,
    )

    _run_release_builds(release)

    assert release.status == Release.STATUS.failed
    assert release.error_message == "One or more release builds failed."
    assert cohort.status == ReleaseCohort.STATUS.failed
    assert cohort.error_message == "One or more releases failed."


@unittest.mock.patch("metaci.release.tasks.set_merge_freeze_status")
@unittest.mock.patch("metaci.release.tasks._run_planrepo_for_release")
@pytest.mark.django_db
def test_run_release_builds__unrun_release_deploy(rpr_mock, smfs_mock):
    repo = RepositoryFactory(name="PublicRepo")
    plan = PlanFactory(name="Plan1", role="release_deploy")
    planrepo = PlanRepositoryFactory(plan=plan, repo=repo, active=True)
    cohort = ReleaseCohortFactory()
    release = ReleaseFactory(repo=repo, release_cohort=cohort)

    _run_release_builds(release)

    rpr_mock.assert_called_once_with(release, planrepo)


@unittest.mock.patch("metaci.release.tasks.set_merge_freeze_status")
@unittest.mock.patch("metaci.release.tasks._run_planrepo_for_release")
@pytest.mark.django_db
def test_run_release_builds__failed_release_no_action(rpr_mock, smfs_mock):
    repo = RepositoryFactory(name="PublicRepo")
    plan = PlanFactory(name="Plan1", role="release_deploy")
    PlanRepositoryFactory(plan=plan, repo=repo, active=True)
    cohort = ReleaseCohortFactory()
    release = ReleaseFactory(
        repo=repo, release_cohort=cohort, status=Release.STATUS.failed
    )

    _run_release_builds(release)

    rpr_mock.assert_not_called()


@unittest.mock.patch("metaci.release.tasks.set_merge_freeze_status")
@unittest.mock.patch("metaci.release.tasks._run_planrepo_for_release")
@pytest.mark.django_db
def test_run_release_builds__succeeded_release_no_action(rpr_mock, smfs_mock):
    repo = RepositoryFactory(name="PublicRepo")
    plan = PlanFactory(name="Plan1", role="release_deploy")
    PlanRepositoryFactory(plan=plan, repo=repo, active=True)
    cohort = ReleaseCohortFactory()
    release = ReleaseFactory(
        repo=repo, release_cohort=cohort, status=Release.STATUS.completed
    )

    _run_release_builds(release)

    rpr_mock.assert_not_called()


@pytest.mark.django_db
def test_update_release_cohorts():
    cohort_started = ReleaseCohortFactory()
    cohort_started.merge_freeze_start = datetime.now(tz=timezone.utc) - timedelta(
        minutes=20
    )
    cohort_started.merge_freeze_end = datetime.now(tz=timezone.utc) + timedelta(
        minutes=20
    )
    cohort_started.status = ReleaseCohort.STATUS.approved
    cohort_started.save()

    assert (
        _update_release_cohorts() == f"Enabled merge freeze on {cohort_started.name}."
    )


def test_set_merge_freeze_status__on():
    repo = unittest.mock.Mock()
    repo.get_github_api.return_value.pull_requests.return_value = [unittest.mock.Mock()]

    set_merge_freeze_status(repo, freeze=True)

    pr = repo.get_github_api.return_value.pull_requests.return_value[0]
    repo.get_github_api.return_value.create_status.assert_called_once_with(
        sha=pr.head.sha,
        state="error",
        target_url=settings.SITE_URL + reverse("cohort_list"),
        description="This repository is under merge freeze.",
        context="Merge Freeze",
    )


def test_set_merge_freeze_status__off():
    repo = unittest.mock.Mock()
    repo.get_github_api.return_value.pull_requests.return_value = [unittest.mock.Mock()]

    set_merge_freeze_status(repo, freeze=False)

    pr = repo.get_github_api.return_value.pull_requests.return_value[0]
    repo.get_github_api.return_value.create_status.assert_called_once_with(
        sha=pr.head.sha,
        state="success",
        target_url="",
        description="",
        context="Merge Freeze",
    )


@unittest.mock.patch("metaci.release.tasks.release_merge_freeze_if_safe")
@unittest.mock.patch("metaci.release.tasks.set_merge_freeze_status")
@pytest.mark.django_db
def test_react_to_release_cohort_change__activate(smfs_mock, rmfs_mock):
    cohort = ReleaseCohortFactory()
    cohort.status = ReleaseCohort.STATUS.canceled
    cohort.save()
    release = ReleaseFactory(repo=RepositoryFactory())
    release.release_cohort = cohort
    release.save()

    cohort.status = ReleaseCohort.STATUS.active
    cohort.save()

    # release_merge_freeze_if_safe() will also be called once,
    # when we associate the Release to a Canceled Cohort.
    # That is not under test here.
    smfs_mock.assert_called_once_with(release.repo, freeze=True)


@unittest.mock.patch("metaci.release.tasks.release_merge_freeze_if_safe")
@unittest.mock.patch("metaci.release.tasks.set_merge_freeze_status")
@pytest.mark.django_db
def test_react_to_release_cohort_change__deactivate(smfs_mock, rmfs_mock):
    cohort = ReleaseCohortFactory()
    release = ReleaseFactory(repo=RepositoryFactory())
    release.release_cohort = cohort
    release.save()
    cohort.status = ReleaseCohort.STATUS.canceled
    cohort.save()

    # Note: set_merge_freeze_status() will also be called once,
    # when the release is associated with the cohort,
    # but that's not under test here.
    rmfs_mock.assert_called_once_with(release.repo)


@unittest.mock.patch("metaci.release.tasks.set_merge_freeze_status")
@pytest.mark.django_db
def test_react_to_release_change__created_active(smfs_mock):
    cohort = ReleaseCohortFactory()
    release = ReleaseFactory(repo=RepositoryFactory())
    release.release_cohort = cohort
    release.save()

    smfs_mock.assert_called_once_with(release.repo, freeze=True)


@pytest.mark.django_db
@unittest.mock.patch("metaci.release.tasks.release_merge_freeze_if_safe")
def test_react_to_release_change__moved_active(rmfs_mock):
    canceled_cohort = ReleaseCohortFactory(status=ReleaseCohort.STATUS.canceled)
    cohort = ReleaseCohortFactory()
    release = ReleaseFactory(repo=RepositoryFactory(), release_cohort=canceled_cohort)

    with unittest.mock.patch(
        "metaci.release.tasks.set_merge_freeze_status"
    ) as smfs_mock:
        release.release_cohort = cohort
        release.save()

        smfs_mock.assert_called_once_with(release.repo, freeze=True)


@pytest.mark.django_db
@unittest.mock.patch("metaci.release.tasks.set_merge_freeze_status")
def test_react_to_release_change__moved_inactive(smfs_mock):
    canceled_cohort = ReleaseCohortFactory(status=ReleaseCohort.STATUS.canceled)
    cohort = ReleaseCohortFactory()
    release = ReleaseFactory(repo=RepositoryFactory(), release_cohort=cohort)

    with unittest.mock.patch(
        "metaci.release.tasks.release_merge_freeze_if_safe"
    ) as rmfs_mock:
        release.release_cohort = canceled_cohort
        release.save()

        rmfs_mock.assert_called_once_with(release.repo)


@pytest.mark.django_db
@unittest.mock.patch("metaci.release.tasks.release_merge_freeze_if_safe")
@unittest.mock.patch("metaci.release.tasks.set_merge_freeze_status")
def test_react_to_release_deletion(smfs_mock, rmfs_mock):
    cohort = ReleaseCohortFactory()
    release = ReleaseFactory(repo=RepositoryFactory(), release_cohort=cohort)

    release.delete()
    rmfs_mock.assert_called_once_with(release.repo)


@unittest.mock.patch("metaci.release.tasks.set_merge_freeze_status")
@pytest.mark.django_db
def test_release_merge_freeze_if_safe__not_safe(smfs_mock):
    cohort = ReleaseCohortFactory()
    release = ReleaseFactory(repo=RepositoryFactory(), release_cohort=cohort)
    smfs_mock.reset_mock()

    release_merge_freeze_if_safe(release.repo)

    smfs_mock.assert_not_called()


@unittest.mock.patch("metaci.release.tasks.set_merge_freeze_status")
@pytest.mark.django_db
def test_release_merge_freeze_if_safe__safe(smfs_mock):
    release = ReleaseFactory(repo=RepositoryFactory())

    release_merge_freeze_if_safe(release.repo)

    smfs_mock.assert_called_once_with(release.repo, freeze=False)


def test_all_deps_satisfied():
    a = Mock()
    b = Mock()
    c = Mock()

    # Build a mock release tree where the middle link (b)
    # is not being released in this Cohort.
    # C depends on B depends on A.
    a.repo.url = "foo"
    b.repo.url = "bar"
    c.repo.url = "spam"
    a.status = Release.STATUS.completed
    c.status = Release.STATUS.blocked

    # Build the dependency graph, a map from GitHub URL
    # to a set of dependency GitHub URLs.
    graph = defaultdict(list)
    graph[b.repo.url].append(a.repo.url)
    graph[c.repo.url].append(b.repo.url)

    # We only have releases for A and C. We're asking,
    # "Is C ready to start?"
    assert all_deps_satisfied(graph[c.repo.url], graph, [a, c]) is True

    # Validate behavior with empty dependency lists
    assert all_deps_satisfied([], graph, [a, c]) is True
    assert all_deps_satisfied(graph[a.repo.url], graph, [a, c]) is True

    # Validate the negative case
    a.status = Release.STATUS.failed
    assert all_deps_satisfied(graph[c.repo.url], graph, [a, c]) is False


@pytest.mark.django_db
@unittest.mock.patch("metaci.release.tasks.get_dependency_graph")
def test_create_dependency_tree(get_dependency_graph):
    graph = defaultdict(list)
    graph["foo"].append("bar")
    get_dependency_graph.return_value = graph
    rc = ReleaseCohortFactory()

    create_dependency_tree(rc)
    assert rc.dependency_graph == {"foo": ["bar"]}


@pytest.mark.django_db
@unittest.mock.patch("metaci.release.tasks.get_dependency_graph")
def test_create_dependency_tree__failure(get_dependency_graph):
    get_dependency_graph.side_effect = DependencyGraphError("foo")
    rc = ReleaseCohortFactory()

    create_dependency_tree(rc)
    assert rc.error_message == str(DependencyGraphError("foo"))
    assert rc.status == ReleaseCohort.STATUS.failed


@pytest.mark.django_db
@unittest.mock.patch("metaci.release.tasks._run_release_builds")
@unittest.mock.patch("metaci.release.tasks.set_merge_freeze_status")
def test_advance_releases(set_merge_freeze_status, run_release_builds):
    graph = defaultdict(list)
    graph["spam"].append("foo")
    graph["baz"].append("bar")
    rc = ReleaseCohortFactory(dependency_graph=graph)
    _ = ReleaseFactory(
        repo__url="foo", release_cohort=rc, status=Release.STATUS.completed
    )
    r2 = ReleaseFactory(
        repo__url="bar", release_cohort=rc, status=Release.STATUS.inprogress
    )
    r3 = ReleaseFactory(
        repo__url="spam", release_cohort=rc, status=Release.STATUS.blocked
    )
    _ = ReleaseFactory(
        repo__url="baz", release_cohort=rc, status=Release.STATUS.blocked
    )

    advance_releases(rc)

    run_release_builds.assert_has_calls([call(r2), call(r3)], any_order=True)


@pytest.mark.django_db
@unittest.mock.patch("metaci.release.tasks.get_dependency_graph")
@unittest.mock.patch("metaci.release.tasks.set_merge_freeze_status")
def test_execute_active_release_cohorts__creates_dependency_trees(
    smfs_mock,
    get_dependency_graph_mock,
):
    rc = ReleaseCohortFactory(status=ReleaseCohort.STATUS.approved)
    _ = ReleaseFactory(
        repo__url="foo", release_cohort=rc, status=Release.STATUS.waiting
    )
    get_dependency_graph_mock.return_value = {}

    execute_active_release_cohorts()
    rc.refresh_from_db()

    assert rc.dependency_graph == {}


@pytest.mark.django_db
@unittest.mock.patch("metaci.release.tasks.set_merge_freeze_status")
@unittest.mock.patch("metaci.release.tasks.advance_releases")
def test_execute_active_release_cohorts__completes_finished_cohorts(
    advance_releases_mock, smfs_mock
):
    rc = ReleaseCohortFactory(status=ReleaseCohort.STATUS.active, dependency_graph={})
    _ = ReleaseFactory(
        repo__url="foo", release_cohort=rc, status=Release.STATUS.completed
    )

    rc_progress = ReleaseCohortFactory(
        status=ReleaseCohort.STATUS.active, dependency_graph={}
    )
    _ = ReleaseFactory(
        repo__url="bar", release_cohort=rc_progress, status=Release.STATUS.blocked
    )
    _ = ReleaseFactory(
        repo__url="baz", release_cohort=rc_progress, status=Release.STATUS.completed
    )

    execute_active_release_cohorts()
    rc.refresh_from_db()
    rc_progress.refresh_from_db()

    assert rc.status == ReleaseCohort.STATUS.completed
    assert rc_progress.status == ReleaseCohort.STATUS.active


@pytest.mark.django_db
@unittest.mock.patch("metaci.release.tasks.advance_releases")
@unittest.mock.patch("metaci.release.tasks.set_merge_freeze_status")
def test_execute_active_release_cohorts__advances_release_cohorts(
    smfs_mock,
    advance_releases_mock,
):
    rc = ReleaseCohortFactory(status=ReleaseCohort.STATUS.active, dependency_graph={})
    _ = ReleaseFactory(
        repo__url="foo", release_cohort=rc, status=Release.STATUS.inprogress
    )
    _ = ReleaseCohortFactory(status=ReleaseCohort.STATUS.completed, dependency_graph={})

    execute_active_release_cohorts()

    advance_releases_mock.assert_called_once_with(rc)


@pytest.mark.django_db
@unittest.mock.patch("metaci.release.tasks.run_publish_installer_plans")
@unittest.mock.patch("metaci.release.tasks.set_merge_freeze_status")
def test_execute_active_release_cohorts__run_publish_installer_plans(
    smfs_mock,
    run_publish_installer_plans_mock,
):
    other_plan = PlanFactory(role="release", active=True)
    publish_installer_plan = PlanFactory(role="publish_installer", active=True)
    rc = ReleaseCohortFactory(status=ReleaseCohort.STATUS.active)
    _ = ReleaseFactory(
        repo__url="foo", release_cohort=rc, status=Release.STATUS.completed
    )

    execute_active_release_cohorts()

    run_publish_installer_plans_mock.assert_called_once_with(rc, publish_installer_plan)


@pytest.mark.django_db
@unittest.mock.patch("metaci.release.tasks.release_has_plans")
@unittest.mock.patch("metaci.release.tasks.set_merge_freeze_status")
def test_run_publish_installer_plans__with_cumulusci_yml_plans(
    smfs_mock,
    release_has_plans_mock,
):
    publish_installer_plan = PlanFactory(role="publish_installer", active=True)
    rc = ReleaseCohortFactory(status=ReleaseCohort.STATUS.active)
    release = ReleaseFactory(
        repo__url="foo",
        release_cohort=rc,
        status=Release.STATUS.completed,
        created_from_commit="abc",
    )
    release_has_plans_mock.return_value = True

    assert Build.objects.count() == 0

    run_publish_installer_plans(rc, publish_installer_plan)

    assert Build.objects.count() == 1
    build = Build.objects.first()
    assert build.release == release
    assert build.plan == publish_installer_plan

    release_has_plans_mock.assert_called_once_with(release)


@pytest.mark.django_db
@unittest.mock.patch("metaci.release.tasks.release_has_plans")
@unittest.mock.patch("metaci.release.tasks.set_merge_freeze_status")
def test_run_publish_installer_plans__without_cumulusci_yml_plans(
    smfs_mock,
    release_has_plans_mock,
):
    publish_installer_plan = PlanFactory(role="publish_installer", active=True)
    rc = ReleaseCohortFactory(status=ReleaseCohort.STATUS.active)
    release = ReleaseFactory(
        repo__url="foo",
        release_cohort=rc,
        status=Release.STATUS.completed,
        created_from_commit="abc",
    )
    release_has_plans_mock.return_value = False

    assert Build.objects.count() == 0

    run_publish_installer_plans(rc, publish_installer_plan)

    assert Build.objects.count() == 0

    release_has_plans_mock.assert_called_once_with(release)


@pytest.mark.django_db
@unittest.mock.patch("metaci.release.tasks.get_remote_project_config")
@unittest.mock.patch("metaci.release.tasks.set_merge_freeze_status")
def test_release_has_plans__with_plans(
    smfs_mock,
    get_remote_project_config_mock,
):
    rc = ReleaseCohortFactory(status=ReleaseCohort.STATUS.active)
    repo = RepositoryFactory()
    repo.get_github_api = unittest.mock.Mock()
    release = ReleaseFactory(
        repo=repo,
        repo__url="foo",
        release_cohort=rc,
        status=Release.STATUS.completed,
        created_from_commit="abc",
    )
    get_remote_project_config_mock.return_value = {"plans": ["abc", "123"]}

    assert release_has_plans(release)


@pytest.mark.django_db
@unittest.mock.patch("metaci.release.tasks.get_remote_project_config")
@unittest.mock.patch("metaci.release.tasks.set_merge_freeze_status")
def test_release_has_plans__without_plans(
    smfs_mock,
    get_remote_project_config_mock,
):
    rc = ReleaseCohortFactory(status=ReleaseCohort.STATUS.active)
    repo = RepositoryFactory()
    repo.get_github_api = unittest.mock.Mock()
    release = ReleaseFactory(
        repo=repo,
        repo__url="foo",
        release_cohort=rc,
        status=Release.STATUS.completed,
        created_from_commit="abc",
    )
    get_remote_project_config_mock.return_value = {}

    assert not release_has_plans(release)<|MERGE_RESOLUTION|>--- conflicted
+++ resolved
@@ -1,7 +1,7 @@
+import unittest
 from collections import defaultdict
-import unittest
+from datetime import datetime, timedelta, timezone
 from unittest.mock import Mock, call
-from datetime import datetime, timedelta, timezone
 
 import pytest
 from django.conf import settings
@@ -13,27 +13,16 @@
                                        ReleaseCohortFactory, ReleaseFactory,
                                        RepositoryFactory)
 from metaci.release.models import Release, ReleaseCohort
-<<<<<<< HEAD
-from metaci.release.tasks import (
-    DependencyGraphError,
-    _run_planrepo_for_release,
-    _run_release_builds,
-    _update_release_cohorts,
-    advance_releases,
-    all_deps_satisfied,
-    create_dependency_tree,
-    execute_active_release_cohorts,
-    run_publish_installer_plans,
-    release_has_plans,
-    release_merge_freeze_if_safe,
-    set_merge_freeze_status,
-)
-=======
-from metaci.release.tasks import (_run_planrepo_for_release,
+from metaci.release.tasks import (DependencyGraphError,
+                                  _run_planrepo_for_release,
                                   _run_release_builds, _update_release_cohorts,
+                                  advance_releases, all_deps_satisfied,
+                                  create_dependency_tree,
+                                  execute_active_release_cohorts,
+                                  release_has_plans,
                                   release_merge_freeze_if_safe,
+                                  run_publish_installer_plans,
                                   set_merge_freeze_status)
->>>>>>> 88afccba
 
 
 @unittest.mock.patch("metaci.release.tasks.set_merge_freeze_status")

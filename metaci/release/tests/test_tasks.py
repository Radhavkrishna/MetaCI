import unittest
from datetime import datetime, timedelta, timezone

import pytest
from django.conf import settings
from django.urls.base import reverse

from metaci.build.models import BUILD_STATUSES
from metaci.fixtures.factories import (
    Build,
    BuildFactory,
    PlanFactory,
    PlanRepositoryFactory,
    ReleaseCohortFactory,
    ReleaseFactory,
    RepositoryFactory,
)
from metaci.release.models import Release, ReleaseCohort
from metaci.release.tasks import (
    _run_planrepo_for_release,
    _run_release_builds,
    _update_release_cohorts,
    release_merge_freeze_if_safe,
    set_merge_freeze_status,
)

<<<<<<< HEAD

@unittest.mock.patch("metaci.release.tasks.set_merge_freeze_status")
@pytest.mark.django_db
def test_run_planrepo_for_release(smfs_mock):
    plan = PlanFactory(name="Plan1", role="release_test")
    repo = RepositoryFactory(name="PublicRepo")
    planrepo = PlanRepositoryFactory(plan=plan, repo=repo)
    release = ReleaseFactory(repo=repo, created_from_commit="abc")

    assert Build.objects.count() == 0
    assert release.status != Release.STATUS.inprogress

    _run_planrepo_for_release(release, planrepo)

    assert Build.objects.count() == 1
    assert release.status == Release.STATUS.inprogress


@unittest.mock.patch("metaci.release.tasks.set_merge_freeze_status")
@pytest.mark.django_db
def test_run_release_builds__failed_release_test(smfs_mock):
    plan = PlanFactory(name="Plan1", role="release_test")
    repo = RepositoryFactory(name="PublicRepo")
    planrepo = PlanRepositoryFactory(plan=plan, repo=repo)
    cohort = ReleaseCohortFactory()
    release = ReleaseFactory(repo=repo, release_cohort=cohort)
    BuildFactory(
        release=release,
        repo=repo,
        plan=plan,
        planrepo=planrepo,
        status=BUILD_STATUSES.fail,
    )
    BuildFactory(
        release=release,
        repo=repo,
        plan=plan,
        planrepo=planrepo,
        status=BUILD_STATUSES.success,
    )

    _run_release_builds(release)

    assert release.status == Release.STATUS.failed
    assert release.error_message == "One or more release builds failed."
    assert cohort.status == ReleaseCohort.STATUS.failed
    assert cohort.error_message == "One or more releases failed."


@unittest.mock.patch("metaci.release.tasks.set_merge_freeze_status")
@pytest.mark.django_db
def test_run_release_builds__failed_release_test__no_cohort(smfs_mock):
    plan = PlanFactory(name="Plan1", role="release_test")
    repo = RepositoryFactory(name="PublicRepo")
    planrepo = PlanRepositoryFactory(plan=plan, repo=repo)
    release = ReleaseFactory(repo=repo)
    BuildFactory(
        release=release,
        repo=repo,
        plan=plan,
        planrepo=planrepo,
        status=BUILD_STATUSES.fail,
    )
    BuildFactory(
        release=release,
        repo=repo,
        plan=plan,
        planrepo=planrepo,
        status=BUILD_STATUSES.success,
    )

    _run_release_builds(release)

    assert release.status == Release.STATUS.failed
    assert release.error_message == "One or more release builds failed."
    assert release.release_cohort is None


@unittest.mock.patch("metaci.release.tasks.set_merge_freeze_status")
@pytest.mark.django_db
def test_run_release_builds__succeeded_release_test(smfs_mock):
    plan = PlanFactory(name="Plan1", role="release_test")
    repo = RepositoryFactory(name="PublicRepo")
    planrepo = PlanRepositoryFactory(plan=plan, repo=repo)
    cohort = ReleaseCohortFactory()
    release = ReleaseFactory(repo=repo, release_cohort=cohort)
    BuildFactory(
        release=release,
        repo=repo,
        plan=plan,
        planrepo=planrepo,
        status=BUILD_STATUSES.success,
    )

    _run_release_builds(release)

    assert release.status == Release.STATUS.completed


@unittest.mock.patch("metaci.release.tasks.set_merge_freeze_status")
@pytest.mark.django_db
def test_run_release_builds__no_release_deploy(smfs_mock):
    cohort = ReleaseCohortFactory()
    release = ReleaseFactory(release_cohort=cohort)
    BuildFactory(release=release, status=BUILD_STATUSES.success)

    _run_release_builds(release)

    assert release.status == Release.STATUS.failed
    assert release.error_message == "No 'Release' plan is available"
    assert cohort.status == ReleaseCohort.STATUS.failed
    assert cohort.error_message == "One or more releases failed."


@unittest.mock.patch("metaci.release.tasks.set_merge_freeze_status")
@pytest.mark.django_db
def test_run_release_builds__succeeded_release_deploy__no_upload_release(smfs_mock):
    plan = PlanFactory(name="Plan1", role="release_deploy")
    repo = RepositoryFactory(name="PublicRepo")
    planrepo = PlanRepositoryFactory(plan=plan, repo=repo, active=True)
    cohort = ReleaseCohortFactory()
    release = ReleaseFactory(repo=repo, release_cohort=cohort)
    BuildFactory(
        release=release,
        repo=repo,
        plan=plan,
        planrepo=planrepo,
        status=BUILD_STATUSES.success,
    )

    _run_release_builds(release)

    assert release.status == Release.STATUS.failed
    assert release.error_message == "No 'Release' plan is available"
    assert cohort.status == ReleaseCohort.STATUS.failed
    assert cohort.error_message == "One or more releases failed."


@unittest.mock.patch("metaci.release.tasks.set_merge_freeze_status")
@unittest.mock.patch("metaci.release.tasks._run_planrepo_for_release")
@pytest.mark.django_db
def test_run_release_builds__succeeded_release_deploy(rpr_mock, smfs_mock):
    plan1 = PlanFactory(name="Plan1", role="release_deploy")
    repo = RepositoryFactory(name="PublicRepo")
    plan2 = PlanFactory(name="Plan2", role="release")
    planrepo1 = PlanRepositoryFactory(plan=plan1, repo=repo, active=True)
    planrepo2 = PlanRepositoryFactory(plan=plan2, repo=repo, active=True)
    cohort = ReleaseCohortFactory()
    release = ReleaseFactory(repo=repo, release_cohort=cohort)
    BuildFactory(
        release=release,
        repo=repo,
        plan=plan1,
        planrepo=planrepo1,
        status=BUILD_STATUSES.success,
    )

    _run_release_builds(release)

    rpr_mock.assert_called_once_with(release, planrepo2)


@unittest.mock.patch("metaci.release.tasks.set_merge_freeze_status")
@pytest.mark.django_db
def test_run_release_builds__failed_release_deploy(smfs_mock):
    plan1 = PlanFactory(name="Plan1", role="release_deploy")
    repo = RepositoryFactory(name="PublicRepo")
    plan2 = PlanFactory(name="Plan2", role="release")
    planrepo1 = PlanRepositoryFactory(plan=plan1, repo=repo, active=True)
    PlanRepositoryFactory(plan=plan2, repo=repo, active=True)
    cohort = ReleaseCohortFactory()
    release = ReleaseFactory(repo=repo, release_cohort=cohort)
    BuildFactory(
        release=release,
        repo=repo,
        plan=plan1,
        planrepo=planrepo1,
        status=BUILD_STATUSES.fail,
    )

    _run_release_builds(release)

    assert release.status == Release.STATUS.failed
    assert release.error_message == "One or more release builds failed."
    assert cohort.status == ReleaseCohort.STATUS.failed
    assert cohort.error_message == "One or more releases failed."


@unittest.mock.patch("metaci.release.tasks.set_merge_freeze_status")
@unittest.mock.patch("metaci.release.tasks._run_planrepo_for_release")
@pytest.mark.django_db
def test_run_release_builds__unrun_release_deploy(rpr_mock, smfs_mock):
    repo = RepositoryFactory(name="PublicRepo")
    plan = PlanFactory(name="Plan1", role="release_deploy")
    planrepo = PlanRepositoryFactory(plan=plan, repo=repo, active=True)
    cohort = ReleaseCohortFactory()
    release = ReleaseFactory(repo=repo, release_cohort=cohort)

    _run_release_builds(release)

    rpr_mock.assert_called_once_with(release, planrepo)


@unittest.mock.patch("metaci.release.tasks.set_merge_freeze_status")
@unittest.mock.patch("metaci.release.tasks._run_planrepo_for_release")
@pytest.mark.django_db
def test_run_release_builds__failed_release_no_action(rpr_mock, smfs_mock):
    repo = RepositoryFactory(name="PublicRepo")
    plan = PlanFactory(name="Plan1", role="release_deploy")
    PlanRepositoryFactory(plan=plan, repo=repo, active=True)
    cohort = ReleaseCohortFactory()
    release = ReleaseFactory(
        repo=repo, release_cohort=cohort, status=Release.STATUS.failed
    )

    _run_release_builds(release)

    rpr_mock.assert_not_called()


@unittest.mock.patch("metaci.release.tasks.set_merge_freeze_status")
@unittest.mock.patch("metaci.release.tasks._run_planrepo_for_release")
@pytest.mark.django_db
def test_run_release_builds__succeeded_release_no_action(rpr_mock, smfs_mock):
    repo = RepositoryFactory(name="PublicRepo")
    plan = PlanFactory(name="Plan1", role="release_deploy")
    PlanRepositoryFactory(plan=plan, repo=repo, active=True)
    cohort = ReleaseCohortFactory()
    release = ReleaseFactory(
        repo=repo, release_cohort=cohort, status=Release.STATUS.completed
    )

    _run_release_builds(release)

    rpr_mock.assert_not_called()

=======
>>>>>>> c193fed2

@pytest.mark.django_db
def test_update_release_cohorts():
    cohort_ended = ReleaseCohortFactory()
    cohort_ended.merge_freeze_end = datetime.now(tz=timezone.utc) - timedelta(
        minutes=20
    )
    cohort_ended.save()

    cohort_started = ReleaseCohortFactory()
    cohort_started.merge_freeze_start = datetime.now(tz=timezone.utc) - timedelta(
        minutes=20
    )
    cohort_started.merge_freeze_end = datetime.now(tz=timezone.utc) + timedelta(
        minutes=20
    )
    cohort_started.status = ReleaseCohort.STATUS.planned
    cohort_started.save()

    assert (
        _update_release_cohorts()
        == f"Enabled merge freeze on {cohort_started.name} and ended merge freeze on {cohort_ended.name}."
    )


def test_set_merge_freeze_status__on():
    repo = unittest.mock.Mock()
    repo.get_github_api.return_value.pull_requests.return_value = [unittest.mock.Mock()]

    set_merge_freeze_status(repo, freeze=True)

    pr = repo.get_github_api.return_value.pull_requests.return_value[0]
    repo.get_github_api.return_value.create_status.assert_called_once_with(
        sha=pr.head.sha,
        state="error",
        target_url=settings.SITE_URL + reverse("cohort_list"),
        description="This repository is under merge freeze.",
        context="Merge Freeze",
    )


def test_set_merge_freeze_status__off():
    repo = unittest.mock.Mock()
    repo.get_github_api.return_value.pull_requests.return_value = [unittest.mock.Mock()]

    set_merge_freeze_status(repo, freeze=False)

    pr = repo.get_github_api.return_value.pull_requests.return_value[0]
    repo.get_github_api.return_value.create_status.assert_called_once_with(
        sha=pr.head.sha,
        state="success",
        target_url="",
        description="",
        context="Merge Freeze",
    )


@unittest.mock.patch("metaci.release.tasks.release_merge_freeze_if_safe")
@unittest.mock.patch("metaci.release.tasks.set_merge_freeze_status")
@pytest.mark.django_db
def test_react_to_release_cohort_change__activate(smfs_mock, rmfs_mock):
    cohort = ReleaseCohortFactory()
    cohort.status = ReleaseCohort.STATUS.canceled
    cohort.save()
    release = ReleaseFactory(repo=RepositoryFactory())
    release.release_cohort = cohort
    release.save()

    cohort.status = ReleaseCohort.STATUS.active
    cohort.save()

    # release_merge_freeze_if_safe() will also be called once,
    # when we associate the Release to a Canceled Cohort.
    # That is not under test here.
    smfs_mock.assert_called_once_with(release.repo, freeze=True)


@unittest.mock.patch("metaci.release.tasks.release_merge_freeze_if_safe")
@unittest.mock.patch("metaci.release.tasks.set_merge_freeze_status")
@pytest.mark.django_db
def test_react_to_release_cohort_change__deactivate(smfs_mock, rmfs_mock):
    cohort = ReleaseCohortFactory()
    release = ReleaseFactory(repo=RepositoryFactory())
    release.release_cohort = cohort
    release.save()
    cohort.status = ReleaseCohort.STATUS.canceled
    cohort.save()

    # Note: set_merge_freeze_status() will also be called once,
    # when the release is associated with the cohort,
    # but that's not under test here.
    rmfs_mock.assert_called_once_with(release.repo)


@unittest.mock.patch("metaci.release.tasks.set_merge_freeze_status")
@pytest.mark.django_db
def test_react_to_release_change__created_active(smfs_mock):
    cohort = ReleaseCohortFactory()
    release = ReleaseFactory(repo=RepositoryFactory())
    release.release_cohort = cohort
    release.save()

    smfs_mock.assert_called_once_with(release.repo, freeze=True)


@pytest.mark.django_db
@unittest.mock.patch("metaci.release.tasks.release_merge_freeze_if_safe")
def test_react_to_release_change__moved_active(rmfs_mock):
    canceled_cohort = ReleaseCohortFactory(status=ReleaseCohort.STATUS.canceled)
    cohort = ReleaseCohortFactory()
    release = ReleaseFactory(repo=RepositoryFactory(), release_cohort=canceled_cohort)

    with unittest.mock.patch(
        "metaci.release.tasks.set_merge_freeze_status"
    ) as smfs_mock:
        release.release_cohort = cohort
        release.save()

        smfs_mock.assert_called_once_with(release.repo, freeze=True)


@pytest.mark.django_db
@unittest.mock.patch("metaci.release.tasks.set_merge_freeze_status")
def test_react_to_release_change__moved_inactive(smfs_mock):
    canceled_cohort = ReleaseCohortFactory(status=ReleaseCohort.STATUS.canceled)
    cohort = ReleaseCohortFactory()
    release = ReleaseFactory(repo=RepositoryFactory(), release_cohort=cohort)

    with unittest.mock.patch(
        "metaci.release.tasks.release_merge_freeze_if_safe"
    ) as rmfs_mock:
        release.release_cohort = canceled_cohort
        release.save()

        rmfs_mock.assert_called_once_with(release.repo)


@pytest.mark.django_db
@unittest.mock.patch("metaci.release.tasks.release_merge_freeze_if_safe")
@unittest.mock.patch("metaci.release.tasks.set_merge_freeze_status")
def test_react_to_release_deletion(smfs_mock, rmfs_mock):
    cohort = ReleaseCohortFactory()
    release = ReleaseFactory(repo=RepositoryFactory(), release_cohort=cohort)

    release.delete()
    rmfs_mock.assert_called_once_with(release.repo)


@unittest.mock.patch("metaci.release.tasks.set_merge_freeze_status")
@pytest.mark.django_db
def test_release_merge_freeze_if_safe__not_safe(smfs_mock):
    cohort = ReleaseCohortFactory()
    release = ReleaseFactory(repo=RepositoryFactory(), release_cohort=cohort)
    smfs_mock.reset_mock()

    release_merge_freeze_if_safe(release.repo)

    smfs_mock.assert_not_called()


@unittest.mock.patch("metaci.release.tasks.set_merge_freeze_status")
@pytest.mark.django_db
def test_release_merge_freeze_if_safe__safe(smfs_mock):
    release = ReleaseFactory(repo=RepositoryFactory())

    release_merge_freeze_if_safe(release.repo)

    smfs_mock.assert_called_once_with(release.repo, freeze=False)<|MERGE_RESOLUTION|>--- conflicted
+++ resolved
@@ -6,25 +6,16 @@
 from django.urls.base import reverse
 
 from metaci.build.models import BUILD_STATUSES
-from metaci.fixtures.factories import (
-    Build,
-    BuildFactory,
-    PlanFactory,
-    PlanRepositoryFactory,
-    ReleaseCohortFactory,
-    ReleaseFactory,
-    RepositoryFactory,
-)
+from metaci.fixtures.factories import (Build, BuildFactory, PlanFactory,
+                                       PlanRepositoryFactory,
+                                       ReleaseCohortFactory, ReleaseFactory,
+                                       RepositoryFactory)
 from metaci.release.models import Release, ReleaseCohort
-from metaci.release.tasks import (
-    _run_planrepo_for_release,
-    _run_release_builds,
-    _update_release_cohorts,
-    release_merge_freeze_if_safe,
-    set_merge_freeze_status,
-)
-
-<<<<<<< HEAD
+from metaci.release.tasks import (_run_planrepo_for_release,
+                                  _run_release_builds, _update_release_cohorts,
+                                  release_merge_freeze_if_safe,
+                                  set_merge_freeze_status)
+
 
 @unittest.mock.patch("metaci.release.tasks.set_merge_freeze_status")
 @pytest.mark.django_db
@@ -261,8 +252,6 @@
 
     rpr_mock.assert_not_called()
 
-=======
->>>>>>> c193fed2
 
 @pytest.mark.django_db
 def test_update_release_cohorts():

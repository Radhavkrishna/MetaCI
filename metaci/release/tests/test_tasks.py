--- conflicted
+++ resolved
@@ -107,11 +107,6 @@
         planrepo=planrepo,
         status=BUILD_STATUSES.success,
     )
-<<<<<<< HEAD
-=======
-    cohort_ended.status = "Active"
-    cohort_ended.save()
->>>>>>> 7042b794
 
     _run_release_builds(release)
 
@@ -333,21 +328,12 @@
 @pytest.mark.django_db
 def test_react_to_release_cohort_change__activate(smfs_mock, rmfs_mock):
     cohort = ReleaseCohortFactory()
-<<<<<<< HEAD
-    cohort.status = ReleaseCohort.STATUS.canceled
-    cohort.save()
-=======
->>>>>>> 7042b794
     release = ReleaseFactory(repo=RepositoryFactory())
     release.release_cohort = cohort
     release.save()
 
-<<<<<<< HEAD
     cohort.status = ReleaseCohort.STATUS.active
-=======
-    cohort.status = "Active"
     cohort.merge_freeze_start = datetime.now(tz=timezone.utc) - timedelta(days=1)
->>>>>>> 7042b794
     cohort.save()
 
     smfs_mock.assert_called_once_with(release.repo, freeze=True)
@@ -361,17 +347,13 @@
     release = ReleaseFactory(repo=RepositoryFactory())
     release.release_cohort = cohort
     release.save()
-<<<<<<< HEAD
-    cohort.status = ReleaseCohort.STATUS.canceled
-=======
-    cohort.status = "Active"
+    cohort.status = ReleaseCohort.STATUS.active
     cohort.merge_freeze_start = datetime.now(tz=timezone.utc) - timedelta(days=1)
     cohort.save()
 
     rmfs_mock.reset_mock()  # Called once on initial add to cohort.
 
-    cohort.status = "Canceled"
->>>>>>> 7042b794
+    cohort.status = ReleaseCohort.STATUS.canceled
     cohort.save()
 
     # Note: set_merge_freeze_status() will also be called once,
@@ -380,52 +362,6 @@
     rmfs_mock.assert_called_once_with(release.repo)
 
 
-<<<<<<< HEAD
-@unittest.mock.patch("metaci.release.tasks.set_merge_freeze_status")
-@pytest.mark.django_db
-def test_react_to_release_change__created_active(smfs_mock):
-    cohort = ReleaseCohortFactory()
-    release = ReleaseFactory(repo=RepositoryFactory())
-    release.release_cohort = cohort
-    release.save()
-
-    smfs_mock.assert_called_once_with(release.repo, freeze=True)
-
-
-@pytest.mark.django_db
-@unittest.mock.patch("metaci.release.tasks.release_merge_freeze_if_safe")
-def test_react_to_release_change__moved_active(rmfs_mock):
-    canceled_cohort = ReleaseCohortFactory(status=ReleaseCohort.STATUS.canceled)
-    cohort = ReleaseCohortFactory()
-    release = ReleaseFactory(repo=RepositoryFactory(), release_cohort=canceled_cohort)
-
-    with unittest.mock.patch(
-        "metaci.release.tasks.set_merge_freeze_status"
-    ) as smfs_mock:
-        release.release_cohort = cohort
-        release.save()
-
-        smfs_mock.assert_called_once_with(release.repo, freeze=True)
-
-
-@pytest.mark.django_db
-@unittest.mock.patch("metaci.release.tasks.set_merge_freeze_status")
-def test_react_to_release_change__moved_inactive(smfs_mock):
-    canceled_cohort = ReleaseCohortFactory(status=ReleaseCohort.STATUS.canceled)
-    cohort = ReleaseCohortFactory()
-    release = ReleaseFactory(repo=RepositoryFactory(), release_cohort=cohort)
-
-    with unittest.mock.patch(
-        "metaci.release.tasks.release_merge_freeze_if_safe"
-    ) as rmfs_mock:
-        release.release_cohort = canceled_cohort
-        release.save()
-
-        rmfs_mock.assert_called_once_with(release.repo)
-
-
-=======
->>>>>>> 7042b794
 @pytest.mark.django_db
 @unittest.mock.patch("metaci.release.tasks.release_merge_freeze_if_safe")
 @unittest.mock.patch("metaci.release.tasks.set_merge_freeze_status")
@@ -442,7 +378,7 @@
 def test_release_merge_freeze_if_safe__not_safe(smfs_mock):
     cohort = ReleaseCohortFactory()
     release = ReleaseFactory(repo=RepositoryFactory(), release_cohort=cohort)
-    cohort.status = "Active"
+    cohort.status = ReleaseCohort.STATUS.active
     cohort.merge_freeze_start = datetime.now(tz=timezone.utc) - timedelta(days=1)
     cohort.save()
     
@@ -552,16 +488,19 @@
     smfs_mock,
     get_dependency_graph_mock,
 ):
-    rc = ReleaseCohortFactory(status=ReleaseCohort.STATUS.approved)
+    rc = ReleaseCohortFactory()
     _ = ReleaseFactory(
         repo__url="foo", release_cohort=rc, status=Release.STATUS.waiting
     )
-    get_dependency_graph_mock.return_value = {}
+    get_dependency_graph_mock.return_value = {"foo": "bar"}
+
+    rc.status = ReleaseCohort.STATUS.approved
+    rc.save()
 
     execute_active_release_cohorts()
     rc.refresh_from_db()
 
-    assert rc.dependency_graph == {}
+    assert rc.dependency_graph == {"foo": "bar"}
 
 
 @pytest.mark.django_db
@@ -570,13 +509,14 @@
 def test_execute_active_release_cohorts__completes_finished_cohorts(
     advance_releases_mock, smfs_mock
 ):
-    rc = ReleaseCohortFactory(status=ReleaseCohort.STATUS.active, dependency_graph={})
+    rc = ReleaseCohortFactory(dependency_graph={})
     _ = ReleaseFactory(
         repo__url="foo", release_cohort=rc, status=Release.STATUS.completed
     )
-
-    rc_progress = ReleaseCohortFactory(
-        status=ReleaseCohort.STATUS.active, dependency_graph={}
+    rc.status=ReleaseCohort.STATUS.active
+    rc.save()
+
+    rc_progress = ReleaseCohortFactory( dependency_graph={}
     )
     _ = ReleaseFactory(
         repo__url="bar", release_cohort=rc_progress, status=Release.STATUS.blocked
@@ -584,8 +524,11 @@
     _ = ReleaseFactory(
         repo__url="baz", release_cohort=rc_progress, status=Release.STATUS.completed
     )
+    rc_progress.status = ReleaseCohort.STATUS.active
+    rc_progress.save()
 
     execute_active_release_cohorts()
+    
     rc.refresh_from_db()
     rc_progress.refresh_from_db()
 
@@ -600,11 +543,15 @@
     smfs_mock,
     advance_releases_mock,
 ):
-    rc = ReleaseCohortFactory(status=ReleaseCohort.STATUS.active, dependency_graph={})
+    rc = ReleaseCohortFactory(dependency_graph={})
     _ = ReleaseFactory(
         repo__url="foo", release_cohort=rc, status=Release.STATUS.inprogress
     )
     _ = ReleaseCohortFactory(status=ReleaseCohort.STATUS.completed, dependency_graph={})
+
+    rc.status = ReleaseCohort.STATUS.active
+    rc.merge_freeze_start = datetime.now(tz=timezone.utc) - timedelta(days=1)
+    rc.save()
 
     execute_active_release_cohorts()
 
@@ -619,7 +566,7 @@
     # A repo with no other relationships
 
     # Create database entries
-    rc = ReleaseCohortFactory(status=ReleaseCohort.STATUS.active, dependency_graph={})
+    rc = ReleaseCohortFactory(dependency_graph={})
     top = ReleaseFactory(
         repo__url="https://github.com/example/top",
         release_cohort=rc,
@@ -684,7 +631,7 @@
 @pytest.mark.django_db
 @unittest.mock.patch("metaci.release.tasks.set_merge_freeze_status")
 def test_get_dependency_graph__duplicate_releases(smfs_mock):
-    rc = ReleaseCohortFactory(status=ReleaseCohort.STATUS.active, dependency_graph={})
+    rc = ReleaseCohortFactory(dependency_graph={})
     first = ReleaseFactory(
         repo__url="https://github.com/example/test1",
         release_cohort=rc,

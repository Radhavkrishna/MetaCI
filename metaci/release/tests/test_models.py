--- conflicted
+++ resolved
@@ -1,24 +1,15 @@
 import datetime
 
 import pytest
-<<<<<<< HEAD
-=======
 from django.core.exceptions import ValidationError
 from model_utils import Choices
->>>>>>> c193fed2
 
 from metaci.conftest import RepositoryFactory
-from metaci.fixtures.factories import (
-    PlanFactory,
-    PlanRepositoryFactory,
-    ReleaseCohortFactory,
-)
-from metaci.release.models import (
-    ChangeCaseTemplate,
-    DefaultImplementationStep,
-    ImplementationStep,
-    Release,
-)
+from metaci.fixtures.factories import (PlanFactory, PlanRepositoryFactory,
+                                       ReleaseCohortFactory)
+from metaci.release.models import (ChangeCaseTemplate,
+                                   DefaultImplementationStep,
+                                   ImplementationStep, Release)
 from metaci.repository.models import Repository
 
 

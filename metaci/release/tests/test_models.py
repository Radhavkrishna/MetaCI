--- conflicted
+++ resolved
@@ -6,13 +6,6 @@
 from model_utils import Choices
 
 from metaci.conftest import RepositoryFactory
-<<<<<<< HEAD
-from metaci.fixtures.factories import (PlanFactory, PlanRepositoryFactory,
-                                       ReleaseCohortFactory)
-from metaci.release.models import (ChangeCaseTemplate,
-                                   DefaultImplementationStep,
-                                   ImplementationStep, Release)
-=======
 from metaci.fixtures.factories import (
     PlanFactory,
     ReleaseFactory,
@@ -24,8 +17,8 @@
     DefaultImplementationStep,
     ImplementationStep,
     Release,
+    ReleaseCohort
 )
->>>>>>> 7042b794
 from metaci.repository.models import Repository
 
 
@@ -46,7 +39,7 @@
     @unittest.mock.patch("metaci.release.tasks.set_merge_freeze_status")
     def test_release_cannot_link_to_cohort_unless_status_is_planned(self, smfs_mock):
         cohort = ReleaseCohortFactory()
-        cohort.status = "Canceled"
+        cohort.status = ReleaseCohort.STATUS.canceled
         cohort.save()
 
         release = ReleaseFactory()
@@ -56,7 +49,7 @@
 
         assert "in Planned status" in str(e)
 
-        cohort.status = "Planned"
+        cohort.status = ReleaseCohort.STATUS.planned
         cohort.save()
         release.release_cohort=cohort
         release.save()
@@ -64,14 +57,14 @@
     @unittest.mock.patch("metaci.release.tasks.set_merge_freeze_status")
     def test_release_cannot_remove_from_cohort_unless_status_is_planned(self, smfs_mock):
         cohort = ReleaseCohortFactory()
-        cohort.status = "Planned"
-        cohort.save()
-
-        release = ReleaseFactory()
-        release.release_cohort=cohort
-        release.save()
-
-        cohort.status = "Canceled"
+        cohort.status = ReleaseCohort.STATUS.planned
+        cohort.save()
+
+        release = ReleaseFactory()
+        release.release_cohort=cohort
+        release.save()
+
+        cohort.status = ReleaseCohort.STATUS.canceled
         cohort.save()
         release.release_cohort=None
 
@@ -80,15 +73,15 @@
 
         assert "cannot be removed from a Release Cohort" in str(e)
 
-        cohort.status = "Planned"
+        cohort.status = ReleaseCohort.STATUS.planned
         cohort.save()
         release.release_cohort=None
         release.save()
 
     @unittest.mock.patch("metaci.release.tasks.set_merge_freeze_status")
     def test_release_cannot_move_between_cohorts_unless_both_planned(self, smfs_mock):
-        cohort = ReleaseCohortFactory(status="Planned")
-        other_cohort = ReleaseCohortFactory(status="Canceled")
+        cohort = ReleaseCohortFactory(status=ReleaseCohort.STATUS.planned)
+        other_cohort = ReleaseCohortFactory(status=ReleaseCohort.STATUS.canceled)
 
         release = ReleaseFactory()
         release.release_cohort=cohort
@@ -102,8 +95,8 @@
 
     @unittest.mock.patch("metaci.release.tasks.set_merge_freeze_status")
     def test_release_can_move_between_cohorts_both_planned(self, smfs_mock):
-        cohort = ReleaseCohortFactory(status="Planned")
-        other_cohort = ReleaseCohortFactory(status="Planned")
+        cohort = ReleaseCohortFactory(status=ReleaseCohort.STATUS.planned)
+        other_cohort = ReleaseCohortFactory(status=ReleaseCohort.STATUS.planned)
 
         release = ReleaseFactory()
         release.release_cohort=cohort
@@ -185,7 +178,7 @@
     def test_validation_active(self):
         cohort = ReleaseCohortFactory()
         with pytest.raises(ValidationError) as e:
-            cohort.status = "Completed"
+            cohort.status = ReleaseCohort.STATUS.completed
             cohort.clean()
             assert "must be in Active status" in str(e)
 
@@ -204,6 +197,6 @@
     def test_validation_completed_without_date(self):
         cohort = ReleaseCohortFactory()
         with pytest.raises(ValidationError) as e:
-            cohort.status = "Completed"
+            cohort.status = ReleaseCohort.STATUS.completed
             cohort.clean()
             assert "may not be in Completed status" in str(e)
--- conflicted
+++ resolved
@@ -19,10 +19,7 @@
 from metaci.testresults.choices import TEST_TYPE_CHOICES
 
 from metaci.build import models as build_models
-<<<<<<< HEAD
-=======
 from metaci.utils import split_seq
->>>>>>> f2a22a6b
 
 
 class TestClass(models.Model):
@@ -458,13 +455,8 @@
 
         DATE_FORMAT = "%Y-%m-%d"
         if start_string:  # User supplied start
-<<<<<<< HEAD
-            start = datetime.datetime.strptime(start_string, DATE_FORMAT).date()
-            start = start.replace(tzinfo=gettz())
-=======
             start = datetime.datetime.strptime(start_string, DATE_FORMAT)
             start = start.replace(tzinfo=gettz()).date()
->>>>>>> f2a22a6b
         else:
             # Infer a start date. Let's see where we left off last time.
             last_already_created = cls.objects.order_by("week_start").last()
@@ -486,13 +478,8 @@
                     return None, None  # nothing to do if buildflows table is empty!
 
         if end_string:
-<<<<<<< HEAD
-            end = datetime.datetime.strptime(end_string, DATE_FORMAT).date()
-            end = end.replace(tzinfo=gettz())
-=======
             end = datetime.datetime.strptime(end_string, DATE_FORMAT)
             end = end.replace(tzinfo=gettz()).date()
->>>>>>> f2a22a6b
         else:
             end = (
                 BuildFlow.objects.filter(time_end__isnull=False)
@@ -555,19 +542,11 @@
         deleted = obsolete_objects.delete()
         cls.logger.info("Deleted %s", deleted)
 
-<<<<<<< HEAD
-        new_objects = [cls(**values) for values in method_contexts]
-        cls.logger.info("Creating %s", len(new_objects))
-        created = cls.objects.bulk_create(new_objects)
-        cls.logger.info("Created %s", len(created))
-        return created
-=======
         for batch in split_seq(method_contexts, 5000):
             new_objects = [cls(**values) for values in batch]
             cls.logger.info("Creating %s for %s", len(new_objects), date)
             created = cls.objects.bulk_create(new_objects)
             cls.logger.info("Created %s for %s", len(created), date)
->>>>>>> f2a22a6b
 
     @classmethod
     def summarize_weeks(cls, startdate_string=None, enddate_string=None):

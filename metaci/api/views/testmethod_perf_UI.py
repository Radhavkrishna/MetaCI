--- conflicted
+++ resolved
@@ -43,10 +43,7 @@
                 "filters": testmethodresult_filters.values(),
                 "defaults": {**dict(self.defaults)},
             },
-<<<<<<< HEAD
-=======
             "debug": settings.DEBUG,
->>>>>>> 816dcb55
         }
 
         return response.Response(json)
@@ -74,13 +71,10 @@
             elif name in defaults:
                 obj["initial"] = defaults[name]
 
-<<<<<<< HEAD
             if "ui" in filter.extra:
                 for key, value in filter.extra["ui"].items():
                     obj[key] = value
 
-=======
->>>>>>> 816dcb55
             json_filter_defs[name] = obj
 
         return json_filter_defs
--- conflicted
+++ resolved
@@ -247,12 +247,6 @@
         model = ReleaseCohort
 
     name = fake_name()
-<<<<<<< HEAD
-    status = ReleaseCohort.STATUS.active
-    merge_freeze_start = datetime.now(tz=timezone.utc) - timedelta(days=1)
-    merge_freeze_end = datetime.now(tz=timezone.utc) + timedelta(days=1)
-=======
-    status = "Planned"
+    status = ReleaseCohort.STATUS.planned
     merge_freeze_start = datetime.now(tz=timezone.utc) + timedelta(days=1)
-    merge_freeze_end = datetime.now(tz=timezone.utc) + timedelta(days=2)
->>>>>>> 7042b794
+    merge_freeze_end = datetime.now(tz=timezone.utc) + timedelta(days=2)